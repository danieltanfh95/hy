Changes from 0.12.1

   [ Language Changes ]
   * `let` has been removed. Python's scoping rules do not make a proper
     implementation of it possible. Use `setv` instead.
   * `lambda` has been removed, but `fn` now does exactly what `lambda` did
   * Added bytestring literals, which create `bytes` objects under Python 3
     and `str` objects under Python 2
   * Commas and underscores are allowed in numeric literals
   * `setv` always returns None
   * with-decorator: Allow a `setv` form as the form to be decorated
   * xor: If exactly one argument is true, return it
   * hy.core.reserved is now hy.extra.reserved

   [ Bug Fixes ]
   * Shadowed comparison operators now use `and` instead of `&`
     for chained comparisons
   * partition no longer prematurely exhausts input iterators
   * read and read-str no longer raise an error when the input
     parses to a false value (e.g., the empty string)
   * A `yield` inside of a `with` statement will properly suppress implicit
     returns.
   * `setv` no longer unnecessarily tries to get attributes
<<<<<<< HEAD
   * `loop` no longer replaces string literals equal to "recur"
=======
   * The REPL now prints the correct value of `do` and `try` forms
>>>>>>> c51ec11f

   [ Misc. Improvements ]
   * New contrib module `hy-repr`
   * Added a command-line option --repl-output-fn

Changes from 0.12.0

   [ Bug Fixes ]
   * Allow installation without Git

Changes from 0.11.0

This release brings some quite significant changes on the language and as a
result very large portions of previously written Hy programs will require
changes. At the same time, documentation and error messages were improved,
hopefully making the language easier to use.

   [ Language Changes ]
   * New syntax for let, with and defclass
   * defmacro will raise an error on &kwonly, &kwargs and &key arguments
   * Keyword argument labels to functions are required to be strings
   * slice replaced with cut to stop overloading the python built-in
   * removed reduntant throw, catch, progn, defun, lisp-if, lisp-if-not,
     filterfalse, true, false and nil
   * global now takes multiple arguments
   * Nonlocal keyword (Python 3 only)
   * Set literals (#{1 2 3})
   * Keyword-only arguments (Python 3 only)
   * Setv can assign multiple variables at once
   * Empty form allowed for setv, del and cond
   * One-argument division, rationals and comparison operators (=, !=, <, >, <=, >=)
   * partition form for chunking collection to n-sized tuples
   * defn-alias and demacro-alias moved into hy.contrib.alias
   * None is returned instead of the last form in --init--
   * for and cond can take a multi-expression body
   * Hex and octal support for integer literals
   * Apply now mangles strings and keywords according to Hy mangling rules
   * Variadic if
   * defreader can use strings as macro names
   * as-> macro added
   * require syntax changed and now supports same features as import
   * defmulti changed to work with dispatching function
   * old defmulti renamed to defn
   * Lazy sequences added to contrib
   * defmacro! added for once-only evaluation for parameters
   * comp, constantly, complement and juxt added
   * keyword arguments allowed in method calls before the object

   [ Bug Fixes ]
   * Better error when for doesn't have body
   * Better error detection with list comprehensions in Python 2.7
   * Setting value to callable will raise an error
   * defclass can have properties / methods with built-in names
   * Better error messages on invalid macro arguments
   * Better error messages with hy2py and hyc
   * Cmdline error to string conversion.
   * In python 3.3+, generator functions always return a value
   * &rest can be used after &optional

   [ Misc. Improvements ]
   * Version information includes SHA1 of current commit
   * Improved Python 3.5 support
   * Allow specification of global table and module name for (eval ...)
   * General documentation improvements
   * Contrib.walk: Coerce non-list iterables into list form
   * Flow macros (case and switch)
   * ap-pipe and ap-compose macros
   * #@ reader macro for with-decorator
   * Type check `eval` parameters
   * `and` and `or` short-circuit
   * `and` and `or` accept zero or more arguments
   * read-str for tokenizing a line
   * botsbuildbots moved to contrib
   * Trailing bangs on symbols are mangled
   * xi forms (anonymous function literals)
   * if form optimizations in some cases
   * xor operator
   * Overhauled macros to allow macros to ref the Compiler
   * ap-if requires then branch
   * Parameters for numeric operations (inc, dec, odd?, even?, etc.) aren't type checked
   * import_file_to_globals added for use in emacs inferior lisp mode
   * hy.core.reserved added for querying reserved words
   * hy2py can use standard input instead of a file
   * alias, curry, flow and meth removed from contrib
   * contrib.anaphoric moved to hy.extra

Changes from 0.10.1

   [ Language Changes ]
   * new keyword-argument call syntax
   * Function argument destructuring has been added.
   * Macro expansion inside of class definitions is now supported.
   * yield-from support for Python 2
   * with-decorator can now be applied to classes.
   * assert now accepts an optional assertion message.
   * Comparison operators can now be used with map, filter, and reduce.
   * new last function
   * new drop-last function
   * new lisp-if-not/lif-not macro
   * new symbol? function
   * butlast can now handle lazy sequences.
   * Python 3.2 support has been dropped.
   * Support for the @ matrix-multiplication operator (forthcoming in
     Python 3.5) has been added.

   [ Bug Fixes ]
   * Nested decorators now work correctly.
   * Importing hy modules under Python >=3.3 has been fixed.
   * Some bugs involving macro unquoting have been fixed.
   * Misleading tracebacks when Hy programs raise IOError have been
     corrected.

   [ Misc. Improvements ]
   * attribute completion in REPL
   * new -m command-line flag for running a module
   * new -i command-line flag for running a file
   * improved error messaging for attempted function definitions
     without argument lists
   * Macro expansion error messages are no longer truncated.
   * Error messaging when trying to bind to a non-list non-symbol in a
     let form has been improved.

Changes from 0.10.0

 This release took some time (sorry, all my fault) but it's got a bunch of
 really nice features. We hope you enjoy hacking with Hy as much as we enjoy
 hacking on Hy.

 In other news, we're Dockerized as an official library image!
 <https://registry.hub.docker.com/_/hylang/>

 $ docker run -it --rm hylang
 hy 0.10.0 using CPython(default) 3.4.1 on Linux
 => ((lambda [] (print "Hello, World!")))
 Hello, World!

  - Hy Society

  [ Language Changes ]
  * Implement raise :from, Python 3 only.
  * defmain macro
  * name & keyword functions added to core
  * (read) added to core
  * shadow added to core
  * New functions interleave interpose zip_longest added to core
  * nth returns default value when out of bounds
  * merge-with added
  * doto macro added
  * keyword? to find out keywords
  * setv no longer allows "." in names

  [Internals ]
  * Builtins reimplemented in terms of python stdlib
  * gensyms (defmacro/g!) handles non-string types better

  [Tools]
  * Added hy2py to installed scripts

  [ Misc. Fixes ]
  * Symbols like true, false, none can't be assigned
  * Set sys.argv default to [''] like Python does
  * REPL displays the python version and platform at startup
  * Dockerfile added for https://registry.hub.docker.com/_/hylang/

  [ Contrib changes ]
  * Fix ap-first and ap-last for failure conditions


Changes from 0.9.12

 0.10.0 - the "oh man I'm late for PyCon" release

 Thanks to theanalyst (Abhi) for getting the release notes
 together. You're the best!
   - Hy Society

  [ Breaking Changes ]

  We're calling this release 0.10 because we broke
  API. Sorry about that. We've removed kwapply in
  favor of using `apply`. Please be sure to upgrade
  all code to work with `apply`.

  (apply function-call args kwargs)  ; is the signature

  [Thanks]

   Major shoutout to Clinton Dreisbach for implementing loop/recur.
   As always, massive hugs to olasd for the constant reviews and for
   implementing HyCons cells. Thanks to @kenanb for redesigning the
   new Hy logo.

   Many thanks to algernon for working on adderall, which helped
   push Hy further this cycle. Adderall is an implementation of miniKanren
   in Hy. If you're interested in using Adderall, check out hydiomatic,
   which prettifies Hy source using Adderall rules.

   This release saw an increase of about 11 contributors for a point
   release, you guys rock!

    -Hy Society

  [ Language Changes ]

  * `for' revamped again (Last time, we hope!), this time using a saner
    itertools.product when nesting
  * `lisp-if'/`lif' added for the lisp-like everything is true if, giving
    seasoned lispers a better if check (0 is a value, etc)
  * Reader Macros are macros now!
  * yield-from is now a proper yield from on Python 3. It also now breaks on
    Python 2.x.
  * Added if-not macro
  * We finally have a lisp like cons cells
  * Generator expressions, set & dict comprehensions are now supported
  * (.) is a mini DSL for attribute access
  * `macroexpand' & `macroexpand-1' added to core
  * `disassemble' added to core, which dumps the AST or equivalent python code
  * `coll?' added to core to check for a collection
  * `identity' function added to core

  [ Misc. Fixes ]
  * Lots of doc fixes. Reorganization as well as better docs on Hy internals
  * Universal Wheel Support
  * Pygments > 1.6 supports Hy now. All codeblocks in  docs have been changed
    from clojure to hy
  * Hy REPL supports invoking with --spy & -i options [reword]
  * `first' and `rest' are functions and not macros anymore
  * "clean" target added to Makefile
  * hy2py supports a bunch of commandline options to show AST, source etc.
  * Sub-object mangling: every identifier is split along the dots & mangled
    separately

  [ Bug Fixes ]
  * Empty MacroExpansions work as expected
  * Python 3.4 port. Sorry this wasn't in a 3.4 release time, we forgot to do
    a release. Whoops.
  * eg/lxml/parse-tumblr.hy works with Python 3
  * hy2py works on Windows
  * Fixed unicode encoding issue in REPL during unicode exceptions
  * Fixed handling of comments at end of input (#382)

  [ Contrib changes ]
  * Curry module added to contrib
  * Loop/recur module added which provides TCO at tail position
  * defmulti has been added - check out more in the docs -- thanks to Foxboron for this one!
  * Walk module for walking the Hy AST, features a `macroexpand-all` as well


Changes from Hy 0.9.11

   tl;dr:

    0.9.12 comes with some massive changes,
    We finally took the time to implement gensym, as well as a few
    other bits that help macro writing. Check the changelog for
    what exactly was added.

    The biggest feature, Reader Macros, landed later
    in the cycle, but were big enough to warrant a release on its
    own. A huge thanks goes to Foxboron for implementing them
    and a massive hug goes out to olasd for providing ongoing
    reviews during the development.

    Welcome to the new Hy contributors, Henrique Carvalho Alves,
    Kevin Zita and Kenan Bölükbaşı. Thanks for your work so far,
    folks!

    Hope y'all enjoy the finest that 2013 has to offer,
      - Hy Society


    * Special thanks goes to Willyfrog, Foxboron and theanalyst for writing
      0.9.12's NEWS. Thanks, y'all! (PT)


    [ Language Changes ]
    * Translate foo? -> is_foo, for better Python interop. (PT)
    * Reader Macros!
    * Operators + and * now can work without arguments
    * Define kwapply as a macro
    * Added apply as a function
    * Instant symbol generation with gensym
    * Allow macros to return None
    * Add a method for casting into byte string or unicode depending on python version
    * flatten function added to language
    * Add a method for casting into byte string or unicode depending on python version
    * Added type coercing to the right integer for the platform


    [ Misc. Fixes ]
    * Added information about core team members
    * Documentation fixed and extended
    * Add astor to install_requires to fix hy --spy failing on hy 0.9.11.
    * Convert stdout and stderr to UTF-8 properly in the run_cmd helper.
    * Update requirements.txt and setup.py to use rply upstream.
    * tryhy link added in documentation and README
    * Command line options documented
    * Adding support for coverage tests at coveralls.io
    * Added info about tox, so people can use it prior to a PR
    * Added the start of hacking rules
    * Halting Problem removed from example as it was nonfree
    * Fixed PyPI is now behind a CDN. The --use-mirrors option is deprecated.
    * Badges for pypi version and downloads.


    [ Syntax Fixes ]
    * get allows multiple arguments


    [ Bug Fixes ]
    *  OSX: Fixes for readline Repl problem which caused HyREPL not allowing 'b'
    * Fix REPL completions on OSX
    *  Make HyObject.replace more resilient to prevent compiler breakage.


    [ Contrib changes ]
    * Anaphoric macros added to contrib
    * Modified eg/twisted to follow the newer hy syntax
    * Added (experimental) profile module


Changes from Hy 0.9.10

    * Many thanks to Guillermo Vayá (Willyfrog) for preparing this release's
      release notes. Major shout-out. (PT)

    [ Misc. Fixes ]

     * Many many many documentation fixes
     * Change virtualenv name to be `hy'
     * Rewrite language.hy not to require hy.core.macros
     * Rewrite the bootstrap macros in hy
     * Cleanup the hy.macros module
     * Add comments to the functions and reorder them
     * Translation of meth from Python to Hy
     * PY3 should really check for Python >= 3
     * Add hy._compat module to unify all Python 2 and 3 compatibility codes.
     * Import future.print_statement in hy code
     * Coerce the contents of unquote-splice'd things to a list
     * Various setup.py enhancements.
     * PEP8 fixes
     * Use setuptools.find_packages()
     * Update PyPI classifiers
     * Update website URL
     * Install the argparse module in Python 2.6 and before
     * Delete the duplicate rply in install_requires. With the PyPI version,
       tests are failed.
     * Finally fixed access to hy.core.macros here. have to explicitly require
       them.

  [ Language Changes ]

    * Slightly cleaner version of drop-while, could use yield-from when ready
    * Added many native core functions
    * Add zero? predicate to check if an object is zero
    * Macro if-python2 for compile-time choice between Python 2 and Python 3
      code branches
    * Added new travis make target to skip flake8 on pypy but run
      it on all others
    * Add "spy mode" to REPL
    * Add CL handling to hyc
    * Add yield from via macro magic.
    * Add some machinery to avoid importing hy in setup.py
    * Add a rply-based parser and lexer
    * Allow quoting lambda list keywords.
    * Clarified rest / cdr, cleaned up require
    * Make with return the last expression from its branch
    * Fix yielding to not suck (#151)
    * Make assoc accept multiple values, also added an even/odd check for
      checkargs
    * Added ability to parse doc strings set in defclass declarations,
    * Provide bin scripts for both Windows and *nix
    * Removes setf in favor of setv

Changes from Hy 0.9.9

  [ Stupid Fixes ]

    * I forgot to include hy.core.language in the sdist. (PT)

Changes from Hy 0.9.8

  [ Syntax Fixes ]

    * Macros are now module-specific, and must be required when used. (KH)
    * Added a few more string escapes to the compiler (Thomas Ballinger)
    * Keywords are pseudo-callable again, to get the value out of a dict. (PT)
    * Empty expression is now the same as an empty vector. (Guillermo Vaya)

  [ Language Changes ]

    * HyDicts (quoted dicts or internal HST repr) are now lists
      that compiled down to dicts by the Compiler later on. (ND)
    * Macros can be constants as well. (KH)
    * Add eval-when-compile and eval-and-compile (KH)
    * Add break and continue to Hy (Morten Linderud)
    * Core language libraries added. As example, I've included `take` and
      `drop` in this release. More to come (PT)
    * Importing a broken module's behavior now matches Python's more
      closely. (Morten Linderud)

  [ Misc. Fixes ]

    * Ensure compiler errors are always "user friendly" (JD)
    * Hy REPL quitter repr adjusted to match Hy syntax (Morten Linderud)
    * Windows will no longer break due to missing readline (Ralph Moritz)


Changes from Hy 0.9.7

  [ Syntax Fixes ]

    * Quasi-quoting now exists long with quoting. Macros will also not
      expand things in quotes.
    * kwapply now works with symbols as well as raw dicts. (ND)
    * Try / Except will now return properly again. (PT)
    * Bare-names sprinkled around the AST won't show up anymore (ND)

  [ Language Changes ]

    * Added a new (require) form, to import macros for that module (PT)
    * Native macros exist and work now! (ND)
    * (fn) and (lambda) have been merged (ND)
    * New (defclass) builtin for class definitions (JD)
    * Add unquote-splicing (ND)

  [ Errata ]

    * Paul was an idiot and marked the j-related bug as a JD fix, it was
      actually ND. My bad.

Changes from Hy 0.9.6

  [ Syntax Fixes ]

    * UTF-8 encoded hy symbols are now hy_... rather than __hy_..., it's
      silly to prefex them as such. (PT)
    * `j' is no longer always interpreted as a complex number; we use it much
      more as a symbol. (ND)
    * (decorate-with) has been moved to (with-decorate) (JD)
    * New (unless) macro (JD)
    * New (when) macro (JD)
    * New (take) macro (@eigenhombre)
    * New (drop) macro (@eigenhombre)
    * import-from and import-as finally removed. (GN)
    * Allow bodyless functions (JD)
    * Allow variable without value in `let' declaration (JD)
    * new (global) builtin (@eal)
    * new lambda-list syntax for function defs, for var-arity, kwargs. (JK)

  [ Language Changes ]

    * *HUGE* rewrite of the compiler. Massive thanks go to olasd
      and jd for making this happen. This solves just an insane number
      of bugs. (ND, PT, JD)
    * Eval no longer sucks with statements (ND)
    * New magic binary flags / mis fixes with the hy interpreter
      (WKG + @eigenhombre)


Changes from Hy 0.9.5

  [ Syntax Fixes ]

    * .pyc generation routines now work on Python 3. (Vladimir Gorbunov)
    * Allow empty (do) forms (JD)
    * The `else' form is now supported in `try' statements. (JD)
    * Allow `(raise)', which, like Python, will re-raise
      the last Exception. (JD)
    * Strings, bools, symbols are now valid top-level entries. (Konrad Hinsen)
    * UTF-8 strings will no longer get punycode encoded. (ND)
    * bare (yield) is now valid. (PT)
    * (try) now supports the (finally) form. (JD)
    * Add in the missing operators and AugAssign operators. (JD)
    * (foreach) now supports the (else) form. (JD)

  [ Language Changes ]

    =============== WARNING: WARNING: READ ME: READ ME: ===================
    From here on out, we will only support "future division" as part of hy.
    This is actually quite a pain for us, but it's going to be quite an
    amazing feature.

    This also normalizes behavior from Py 2 --> Py 3.

    Thank you so much, Konrad Hinsen.
    =======================================================================

    * (pass) has been removed from the language; it's a wart that comes from
      a need to create valid Python syntax without breaking the whitespace
      bits. (JD)
    * We've moved to a new import style, (import-from) and (import-as) will
      be removed before 1.0. (GN)
    * Prototypes for quoted forms (PT)
    * Prototypes for eval (PT)
    * Enhance tracebacks from language breakage coming from the compiler (JD)
    * The REPL no longer bails out if the internals break (Konrad Hinsen)
    * We now support float and complex numbers. (Konrad Hinsen)
    * Keywords (such as :foo) are now valid and loved. (GN)

Changes from Hy 0.9.4

  [ Syntax Fixes ]

    * `try' now accepts `else': (JD)
      (try BODY
        (except [] BODY)
        (else BODY))


Changes from Hy 0.9.4

  [ Syntax Fixes ]

    * Statements in the `fn' path early will not return anymore. (PT)
    * Added "not" as the inline "not" operator. It's advised to still
      use "not-in" or "is-not" rather than nesting. (JD)
    * `let' macro added (PT)
    * Added "~" as the "invert" operator. (JD)
    * `catch' now accepts a new format: (JD)
        (catch [] BODY)
        (catch [Exception] BODY)
        (catch [e Exception] BODY)
        (catch [e [Exception1 Exception2]] BODY)
    * With's syntax was fixed to match the rest of the code. It's now: (PT)
        (with [name context-managed-fn] BODY)
        (with [context-managed-fn] BODY)

  [ Language Changes ]

    * Added `and' and `or' (GN)
    * Added the tail threading macro (->>) (PT)
    * UTF encoded symbols are allowed, but mangled. All Hy source is now
      presumed to be UTF-8. (JD + PT)
    * Better builtin signature checking  (JD)
    * If hoisting (for things like printing the return of an if statement)
      have been added. '(print (if true true true))' (PT)

  [ Documentation ]

    * Initial documentation added to the source tree. (PT)


Changes from Hy 0.9.3

  [ Syntax Fixes ]

    * Nested (do) expressions no longer break Hy (PT)
    * `progn' is now a valid alias for `do' (PT)
    * `defun' is now a valid alias for `defn' (PT)
    * Added two new escapes for \ and " (PT)

  [ Language Changes ]

    * Show a traceback when a compile-error bubbles up in the Hy REPL (PT)
    * `setf' / `setv' added, the behavior of `def` may change in the future.
    * `print' no longer breaks in Python 3.x (PT)
    * Added `list-comp' list comprehensions. (PT)
    * Function hoisting (for things like inline invocation of functions,
      e.g. '((fn [] (print "hi!")))' has been added. (PT)
    * `while' form added. (ND)
        (while [CONDITIONAL] BODY)

  [ Documentation ]

    * Initial docs added. (WKG + CW)


Changes from Hy 0.9.2

  [ General Enhancements ]

    * hy.__main__ added, `python -m hy' will now allow a hy shim into existing
      Python scripts. (PT)

  [ Language Changes ]

    * `import-as' added to allow for importing modules. (Amrut Joshi)
    * `slice' added to slice up arrays. (PT)
    * `with-as' added to allow for context managed bits. (PT)
    * `%' added to do Modulo. (PT)
    * Tuples added with the '(, foo bar)' syntax. (PT)
    * `car' / `first' added. (PT)
    * `cdr' / `rest' added. (PT)
    * hy --> .pyc compiler added. (PT)
    * Completer added for the REPL Readline autocompletion. (PT)
    * Merge the `meth' macros into hy.contrib. (PT)
    * Changed __repr__ to match Hy source conventions. (PT)
    * 2.6 support restored. (PT)


Changes from Hy 0.9.1

  [ General Enhancements ]

    * Hy REPL added. (PT)
    * Doc templates added. (PT)

  [ Language Changes ]

    * Add `pass' (PT)
    * Add `yield' (PT)
    * Moved `for' to a macro, and move `foreach' to old `for'. (PT)
    * Add the threading macro (`->'). (PT)
    * Add "earmufs" in. (tenach)
    * Add comments in (PT)


Changes from Hy 0.9.0

  [ Language Changes ]

    * Add `throw' (PT)
    * Add `try' (PT)
    * add `catch' (PT)


Changes from Hy 0.8.2

  [ Notes ]

    * Complete rewrite of old-hy. (PT)<|MERGE_RESOLUTION|>--- conflicted
+++ resolved
@@ -21,11 +21,8 @@
    * A `yield` inside of a `with` statement will properly suppress implicit
      returns.
    * `setv` no longer unnecessarily tries to get attributes
-<<<<<<< HEAD
    * `loop` no longer replaces string literals equal to "recur"
-=======
    * The REPL now prints the correct value of `do` and `try` forms
->>>>>>> c51ec11f
 
    [ Misc. Improvements ]
    * New contrib module `hy-repr`
