--- conflicted
+++ resolved
@@ -272,17 +272,9 @@
   (_numeric_check n)
   (= n 0))
 
-<<<<<<< HEAD
-(def *exports* '[cycle dec distinct drop drop-while empty? even? filter flatten
-                 float? gensym
-                 inc instance? integer integer? iterable? iterate iterator? neg?
-                 nil? none? nth numeric? odd? pos? remove repeat repeatedly second
-                 string string? take take-nth take-while zero?])
-=======
-(def *exports* ["cycle" "dec" "distinct" "drop" "drop_while" "empty?" "even?"
-                "filter" "float?" "inc" "instance?" "integer?" "iterable?"
-                "iterate" "iterator?" "macroexpand" "macroexpand_1" "neg?"
-                "none?" "nth" "numeric?" "odd?" "pos?" "remove" "repeat"
-                "repeatedly" "second" "string?" "take" "take_nth" "take_while"
-                "zero?"])
->>>>>>> c34db29b
+(def *exports* '[cycle dec distinct drop drop-while empty? even? filter
+                 flatten float? gensym inc instance? integer integer?
+                 iterable? iterate iterator? macroexpand macroexpand-1
+                 neg?  nil? none? nth numeric? odd? pos? remove repeat
+                 repeatedly second string string? take take-nth
+                 take-while zero?])