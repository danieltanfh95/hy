;; Copyright (c) 2013 Paul Tagliamonte <paultag@debian.org>
;; Copyright (c) 2013 Bob Tolbert <bob@tolbert.org>

;; Permission is hereby granted, free of charge, to any person obtaining a
;; copy of this software and associated documentation files (the "Software"),
;; to deal in the Software without restriction, including without limitation
;; the rights to use, copy, modify, merge, publish, distribute, sublicense,
;; and/or sell copies of the Software, and to permit persons to whom the
;; Software is furnished to do so, subject to the following conditions:

;; The above copyright notice and this permission notice shall be included in
;; all copies or substantial portions of the Software.

;; THE SOFTWARE IS PROVIDED "AS IS", WITHOUT WARRANTY OF ANY KIND, EXPRESS OR
;; IMPLIED, INCLUDING BUT NOT LIMITED TO THE WARRANTIES OF MERCHANTABILITY,
;; FITNESS FOR A PARTICULAR PURPOSE AND NONINFRINGEMENT.  IN NO EVENT SHALL
;; THE AUTHORS OR COPYRIGHT HOLDERS BE LIABLE FOR ANY CLAIM, DAMAGES OR OTHER
;; LIABILITY, WHETHER IN AN ACTION OF CONTRACT, TORT OR OTHERWISE, ARISING
;; FROM, OUT OF OR IN CONNECTION WITH THE SOFTWARE OR THE USE OR OTHER
;; DEALINGS IN THE SOFTWARE.

;;;; This contains some of the core Hy functions used
;;;; to make functional programming slightly easier.
;;;;

(import [hy._compat [long-type]]) ; long for python2, int for python3

(defn _numeric-check [x]
  (if (not (numeric? x))
    (raise (TypeError (.format "{0!r} is not a number" x)))))

(defn cycle [coll]
  "Yield an infinite repetition of the items in coll"
  (setv seen [])
  (foreach [x coll]
    (yield x)
    (.append seen x))
  (while seen
    (foreach [x seen]
      (yield x))))

(defn dec [n]
  "Decrement n by 1"
  (_numeric-check n)
  (- n 1))

(defn distinct [coll]
  "Return a generator from the original collection with duplicates
   removed"
  (let [[seen []] [citer (iter coll)]]
    (foreach [val citer]
      (if (not_in val seen)
        (do
         (yield val)
         (.append seen val))))))

(defn drop [count coll]
  "Drop `count` elements from `coll` and yield back the rest"
  (let [[citer (iter coll)]]
    (try (foreach [i (range count)]
           (next citer))
         (catch [StopIteration]))
    citer))

(defn drop-while [pred coll]
  "Drop all elements of `coll` until `pred` is False"
  (let [[citer (iter coll)]]
    (foreach [val citer]
      (if (not (pred val))
        (do (yield val) (break))))
    (foreach [val citer]
      (yield val))))

(defn empty? [coll]
  "Return True if `coll` is empty"
  (= 0 (len coll)))

(defn even? [n]
  "Return true if n is an even number"
  (_numeric-check n)
  (= (% n 2) 0))

(defn filter [pred coll]
  "Return all elements from `coll` that pass `pred`"
  (let [[citer (iter coll)]]
    (foreach [val citer]
      (if (pred val)
        (yield val)))))

(defn float? [x]
  "Return True if x is float"
  (isinstance x float))

(defn inc [n]
  "Increment n by 1"
  (_numeric-check n)
  (+ n 1))

(defn instance? [klass x]
  (isinstance x klass))

(defn integer [x]
  "Return Hy kind of integer"
  (long-type x))

(defn integer? [x]
  "Return True if x in an integer"
  (isinstance x (, int long-type)))

(defn iterable? [x]
  "Return true if x is iterable"
  (try (do (iter x) true)
       (catch [Exception] false)))

(defn iterate [f x]
  (setv val x)
  (while true
    (yield val)
    (setv val (f val))))

(defn iterator? [x]
  "Return true if x is an iterator"
  (try (= x (iter x))
       (catch [TypeError] false)))

(defn neg? [n]
  "Return true if n is < 0"
  (_numeric-check n)
  (< n 0))

(defn none? [x]
  "Return true if x is None"
  (is x None))

(defn numeric? [x]
  (import numbers)
  (instance? numbers.Number x))

(defn nth [coll index]
  "Return nth item in collection or sequence, counting from 0"
  (if (not (neg? index))
    (if (iterable? coll)
      (try (get (list (take 1 (drop index coll))) 0)
           (catch [IndexError] None))
      (try (get coll index)
           (catch [IndexError] None)))
    None))

(defn odd? [n]
  "Return true if n is an odd number"
  (_numeric-check n)
  (= (% n 2) 1))

(defn pos? [n]
  "Return true if n is > 0"
  (_numeric_check n)
  (> n 0))

(defn remove [pred coll]
  "Return coll with elements removed that pass `pred`"
  (let [[citer (iter coll)]]
    (foreach [val citer]
      (if (not (pred val))
        (yield val)))))

(defn repeat [x &optional n]
  "Yield x forever or optionally n times"
  (if (none? n)
    (setv dispatch (fn [] (while true (yield x))))
    (setv dispatch (fn [] (foreach [_ (range n)] (yield x)))))
  (dispatch))

(defn repeatedly [func]
  "Yield result of running func repeatedly"
  (while true
    (yield (func))))

(defn second [coll]
  "Return second item from `coll`"
  (get coll 1))

(defn string [x]
  "Cast x as current string implementation"
  (if-python2
   (unicode x)
   (str x)))

(defn string? [x]
  "Return True if x is a string"
  (if-python2
    (isinstance x (, str unicode))
    (isinstance x str)))

(defn take [count coll]
  "Take `count` elements from `coll`, or the whole set if the total
    number of entries in `coll` is less than `count`."
  (let [[citer (iter coll)]]
    (foreach [_ (range count)]
      (yield (next citer)))))

(defn take-nth [n coll]
  "Return every nth member of coll
     raises ValueError for (not (pos? n))"
  (if (pos? n)
    (let [[citer (iter coll)] [skip (dec n)]]
      (foreach [val citer]
        (yield val)
        (foreach [_ (range skip)]
          (next citer))))
    (raise (ValueError "n must be positive"))))

(defn take-while [pred coll]
  "Take all elements while `pred` is true"
  (let [[citer (iter coll)]]
    (foreach [val citer]
      (if (pred val)
        (yield val)
        (break)))))

(defn zero? [n]
  "Return true if n is 0"
  (_numeric_check n)
  (= n 0))

<<<<<<< HEAD
(def *exports* '[cycle dec distinct drop drop-while empty? even? filter float?
                 inc instance? integer? iterable? iterate iterator? neg? none?
                 nth numeric? odd? pos? remove repeat repeatedly second string
                 string? take take-nth take-while zero?])
=======
(def *exports* ["cycle" "dec" "distinct" "drop" "drop_while" "empty?"
                "even?" "filter" "float?" "inc" "instance?" "integer" "integer?"
                "iterable?" "iterate" "iterator?" "neg?" "none?" "nth"
                "numeric?" "odd?" "pos?" "remove" "repeat" "repeatedly" "second"
                "string?" "take" "take_nth" "take_while" "zero?"])
>>>>>>> 34275fab
<|MERGE_RESOLUTION|>--- conflicted
+++ resolved
@@ -222,15 +222,7 @@
   (_numeric_check n)
   (= n 0))
 
-<<<<<<< HEAD
 (def *exports* '[cycle dec distinct drop drop-while empty? even? filter float?
-                 inc instance? integer? iterable? iterate iterator? neg? none?
-                 nth numeric? odd? pos? remove repeat repeatedly second string
-                 string? take take-nth take-while zero?])
-=======
-(def *exports* ["cycle" "dec" "distinct" "drop" "drop_while" "empty?"
-                "even?" "filter" "float?" "inc" "instance?" "integer" "integer?"
-                "iterable?" "iterate" "iterator?" "neg?" "none?" "nth"
-                "numeric?" "odd?" "pos?" "remove" "repeat" "repeatedly" "second"
-                "string?" "take" "take_nth" "take_while" "zero?"])
->>>>>>> 34275fab
+                 inc instance? integer integer? iterable? iterate iterator? neg?
+                 none? nth numeric? odd? pos? remove repeat repeatedly second
+                 string string? take take-nth take-while zero?])