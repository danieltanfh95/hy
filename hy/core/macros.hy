;;; Hy core macros
;;
;; Copyright (c) 2013 Nicolas Dandrimont <nicolas.dandrimont@crans.org>
;; Copyright (c) 2013 Paul Tagliamonte <paultag@debian.org>
;; Copyright (c) 2013 Konrad Hinsen <konrad.hinsen@fastmail.net>
;;
;; Permission is hereby granted, free of charge, to any person obtaining a
;; copy of this software and associated documentation files (the "Software"),
;; to deal in the Software without restriction, including without limitation
;; the rights to use, copy, modify, merge, publish, distribute, sublicense,
;; and/or sell copies of the Software, and to permit persons to whom the
;; Software is furnished to do so, subject to the following conditions:
;;
;; The above copyright notice and this permission notice shall be included in
;; all copies or substantial portions of the Software.
;;
;; THE SOFTWARE IS PROVIDED "AS IS", WITHOUT WARRANTY OF ANY KIND, EXPRESS OR
;; IMPLIED, INCLUDING BUT NOT LIMITED TO THE WARRANTIES OF MERCHANTABILITY,
;; FITNESS FOR A PARTICULAR PURPOSE AND NONINFRINGEMENT.  IN NO EVENT SHALL
;; THE AUTHORS OR COPYRIGHT HOLDERS BE LIABLE FOR ANY CLAIM, DAMAGES OR OTHER
;; LIABILITY, WHETHER IN AN ACTION OF CONTRACT, TORT OR OTHERWISE, ARISING
;; FROM, OUT OF OR IN CONNECTION WITH THE SOFTWARE OR THE USE OR OTHER
;; DEALINGS IN THE SOFTWARE.
;;
;;; These macros form the hy language
;;; They are automatically required in every module, except inside hy.core


(defmacro for [args &rest body]
  "shorthand for nested foreach loops:
  (for [x foo y bar] baz) ->
  (foreach [x foo]
    (foreach [y bar]
      baz))"
  ;; TODO: that signature sucks.
  ;; (for [[x foo] [y bar]] baz) would be more consistent
  (if (% (len args) 2)
    (macro-error args "for needs an even number of elements in its first argument"))
  (if args
    `(foreach [~(.pop args 0) ~(.pop args 0)] (for ~args ~@body))
    `(do ~@body)))


(defmacro-alias [car first] [thing]
  "Get the first element of a list/cons"
  `(get ~thing 0))


(defmacro-alias [cdr rest] [thing]
  "Get all the elements of a thing, except the first"
  `(slice ~thing 1))


(defmacro cond [&rest branches]
  "shorthand for nested ifs:
   (cond [foo bar] [baz quux]) ->
   (if foo
     bar
     (if baz
       quux))"
  (setv branches (iter branches))
  (setv branch (next branches))
  (defn check-branch [branch]
    "check `cond` branch for validity, return the corresponding `if` expr"
    (if (not (= (type branch) HyList))
      (macro-error branch "cond branches need to be a list"))
    (if (!= (len branch) 2)
      (macro-error branch "cond branches need two items: a test and a code branch"))
    (setv (, test thebranch) branch)
    `(if ~test ~thebranch))

  (setv root (check-branch branch))
  (setv latest-branch root)

  (foreach [branch branches]
    (setv cur-branch (check-branch branch))
    (.append latest-branch cur-branch)
    (setv latest-branch cur-branch))
  root)


(defmacro -> [head &rest rest]
  ;; TODO: fix the docstring by someone who understands this
  (setv ret head)
  (foreach [node rest]
    (if (not (isinstance node HyExpression))
      (setv node `(~node)))
    (.insert node 1 ret)
    (setv ret node))
  ret)


(defmacro ->> [head &rest rest]
  ;; TODO: fix the docstring by someone who understands this
  (setv ret head)
  (foreach [node rest]
    (if (not (isinstance node HyExpression))
      (setv node `(~node)))
    (.append node ret)
    (setv ret node))
  ret)


(defmacro when [test &rest body]
  "Execute `body` when `test` is true"
  `(if ~test (do ~@body)))


(defmacro unless [test &rest body]
  "Execute `body` when `test` is false"
  `(if ~test None (do ~@body)))


(defmacro yield-from [iterable]
  "Yield all the items from iterable"
<<<<<<< HEAD
  (let [[x (gensym)]]
  `(foreach [~x ~iterable]
     (yield ~x))))

(defmacro with-gensyms [args &rest body]
  `(let ~(HyList (map (fn [x] `[~x (gensym '~x)]) args))
    ~@body))

(defmacro defmacro/g! [name args &rest body]
  (let [[syms (list (distinct (filter (fn [x] (.startswith x "g!")) (flatten body))))]]
    `(defmacro ~name [~@args]
       (let ~(HyList (map (fn [x] `[~x (gensym (slice '~x 2))]) syms))
            ~@body))))
=======
  ;; TODO: this needs some gensym love
  `(foreach [_hy_yield_from_x ~iterable]
     (yield _hy_yield_from_x)))

(defmacro kwapply [call kwargs]
  "Use a dictionary as keyword arguments"
  (let [[-fun (car call)]
        [-args (cdr call)]
        [-okwargs `[(list (.items ~kwargs))]]]
    (while (= -fun "kwapply") ;; join any further kw
      (if (not (= (len -args) 2))
        (macro-error
         call
         (.format "Trying to call nested kwapply with {0} args instead of 2"
                  (len -args))))
      (.insert -okwargs 0 `(list (.items ~(car (cdr -args)))))
      (setv -fun (car (car -args)))
      (setv -args (cdr (car -args))))

    `(apply ~-fun [~@-args] (dict (sum ~-okwargs [])))))
>>>>>>> 687f2c79
<|MERGE_RESOLUTION|>--- conflicted
+++ resolved
@@ -113,7 +113,6 @@
 
 (defmacro yield-from [iterable]
   "Yield all the items from iterable"
-<<<<<<< HEAD
   (let [[x (gensym)]]
   `(foreach [~x ~iterable]
      (yield ~x))))
@@ -127,10 +126,7 @@
     `(defmacro ~name [~@args]
        (let ~(HyList (map (fn [x] `[~x (gensym (slice '~x 2))]) syms))
             ~@body))))
-=======
-  ;; TODO: this needs some gensym love
-  `(foreach [_hy_yield_from_x ~iterable]
-     (yield _hy_yield_from_x)))
+
 
 (defmacro kwapply [call kwargs]
   "Use a dictionary as keyword arguments"
@@ -147,5 +143,4 @@
       (setv -fun (car (car -args)))
       (setv -args (cdr (car -args))))
 
-    `(apply ~-fun [~@-args] (dict (sum ~-okwargs [])))))
->>>>>>> 687f2c79
+    `(apply ~-fun [~@-args] (dict (sum ~-okwargs [])))))